<<<<<<< HEAD
use crate::protocol::ProtocolVersion;
use crate::sid_generator::Sid;
=======
>>>>>>> 63d953fc
use crate::{
    body::ResponseBody,
    config::EngineIoConfig,
    engine::EngineIo,
    errors::{
        Error,
        Error::{UnknownTransport, UnsupportedProtocolVersion},
    },
    futures::ResponseFuture,
    handler::EngineIoHandler,
    sid_generator::Sid,
};
use bytes::Bytes;
use futures::future::{ready, Ready};
use http::{Method, Request};
use http_body::{Body, Empty};
use hyper::{service::Service, Response};
use std::{
    convert::Infallible,
    fmt::Debug,
    str::FromStr,
    sync::Arc,
    task::{Context, Poll},
};

/// A [`Service`] that handles `EngineIo` requests as a middleware.
/// If the request is not an `EngineIo` request, it forwards it to the inner service.
/// It is agnostic to the [`TransportType`](crate::service::TransportType).
///
/// By default, it uses a [`NotFoundService`] as the inner service so it can be used as a standalone [`Service`].
pub struct EngineIoService<H: EngineIoHandler, S = NotFoundService> {
    inner: S,
    engine: Arc<EngineIo<H>>,
}

impl<H: EngineIoHandler> EngineIoService<H, NotFoundService> {
    /// Create a new [`EngineIoService`] with a [`NotFoundService`] as the inner service.
    /// If the request is not an `EngineIo` request, it will always return a 404 response.
    pub fn new(handler: H) -> Self {
        EngineIoService::with_config(handler, EngineIoConfig::default())
    }
    /// Create a new [`EngineIoService`] with a custom config
    pub fn with_config(handler: H, config: EngineIoConfig) -> Self {
        EngineIoService::with_config_inner(NotFoundService, handler, config)
    }
}
impl<S: Clone, H: EngineIoHandler> EngineIoService<H, S> {
    /// Create a new [`EngineIoService`] with a custom inner service.
    pub fn with_inner(inner: S, handler: H) -> Self {
        EngineIoService::with_config_inner(inner, handler, EngineIoConfig::default())
    }

    /// Create a new [`EngineIoService`] with a custom inner service and a custom config.
    pub fn with_config_inner(inner: S, handler: H, config: EngineIoConfig) -> Self {
        EngineIoService {
            inner,
            engine: Arc::new(EngineIo::new(handler, config)),
        }
    }

    /// Convert this [`EngineIoService`] into a [`MakeEngineIoService`].
    /// This is useful when using [`EngineIoService`] without layers.
    pub fn into_make_service(self) -> MakeEngineIoService<H, S> {
        MakeEngineIoService::new(self)
    }
}

impl<S: Clone, H: EngineIoHandler> Clone for EngineIoService<H, S> {
    fn clone(&self) -> Self {
        EngineIoService {
            inner: self.inner.clone(),
            engine: self.engine.clone(),
        }
    }
}

/// The service implementation for [`EngineIoService`].
impl<ReqBody, ResBody, S, H> Service<Request<ReqBody>> for EngineIoService<H, S>
where
    ResBody: Body + Send + 'static,
    ReqBody: http_body::Body + Send + 'static + Debug,
    <ReqBody as http_body::Body>::Error: Debug,
    <ReqBody as http_body::Body>::Data: Send,
    S: Service<Request<ReqBody>, Response = Response<ResBody>>,
    H: EngineIoHandler,
{
    type Response = Response<ResponseBody<ResBody>>;
    type Error = S::Error;
    type Future = ResponseFuture<S::Future, ResBody>;

    fn poll_ready(&mut self, cx: &mut Context) -> Poll<Result<(), Self::Error>> {
        self.inner.poll_ready(cx)
    }

    /// Handle the request.
    /// Each request is parsed to extract the [`TransportType`](crate::service::TransportType) and the socket id.
    /// If the request is an `EngineIo` request, it is handled by the `EngineIo` engine.
    /// Otherwise, it is forwarded to the inner service.
    fn call(&mut self, req: Request<ReqBody>) -> Self::Future {
        if req.uri().path().starts_with(&self.engine.config.req_path) {
            let engine = self.engine.clone();
            match RequestInfo::parse(&req) {
<<<<<<< HEAD
                Some(RequestInfo {
                    protocol,
                    sid: None,
                    transport: TransportType::Polling,
                    method: Method::GET,
                }) => ResponseFuture::ready(engine.on_open_http_req(protocol, req)),
                Some(RequestInfo {
                    protocol,
                    sid: Some(sid),
                    transport: TransportType::Polling,
                    method: Method::GET,
                }) => ResponseFuture::async_response(Box::pin(engine.on_polling_http_req(protocol, sid))),
                Some(RequestInfo {
                    protocol,
                    sid: Some(sid),
                    transport: TransportType::Polling,
                    method: Method::POST,
                }) => ResponseFuture::async_response(Box::pin(engine.on_post_http_req(protocol, sid, req))),
                Some(RequestInfo {
                    protocol,
                    sid,
                    transport: TransportType::Websocket,
                    method: Method::GET,
                }) => ResponseFuture::ready(engine.on_ws_req(protocol, sid, req)),
=======
                Ok(RequestInfo {
                    sid: None,
                    transport: TransportType::Polling,
                    method: Method::GET,
                }) => ResponseFuture::ready(engine.on_open_http_req(req)),
                Ok(RequestInfo {
                    sid: Some(sid),
                    transport: TransportType::Polling,
                    method: Method::GET,
                }) => ResponseFuture::async_response(Box::pin(engine.on_polling_http_req(sid))),
                Ok(RequestInfo {
                    sid: Some(sid),
                    transport: TransportType::Polling,
                    method: Method::POST,
                }) => ResponseFuture::async_response(Box::pin(engine.on_post_http_req(sid, req))),
                Ok(RequestInfo {
                    sid,
                    transport: TransportType::Websocket,
                    method: Method::GET,
                }) => ResponseFuture::ready(engine.on_ws_req(sid, req)),
                Err(e) => ResponseFuture::ready(Ok(e.into())),
>>>>>>> 63d953fc
                _ => ResponseFuture::empty_response(400),
            }
        } else {
            ResponseFuture::new(self.inner.call(req))
        }
    }
}

impl<H: EngineIoHandler, S> Debug for EngineIoService<H, S> {
    fn fmt(&self, f: &mut std::fmt::Formatter<'_>) -> std::fmt::Result {
        f.debug_struct("EngineIoService").finish()
    }
}

/// A MakeService that always returns a clone of the [`EngineIoService`] it was created with.
pub struct MakeEngineIoService<H: EngineIoHandler, S> {
    svc: EngineIoService<H, S>,
}

impl<H: EngineIoHandler, S> MakeEngineIoService<H, S> {
    /// Create a new [`MakeEngineIoService`] with a custom inner service.
    pub fn new(svc: EngineIoService<H, S>) -> Self {
        MakeEngineIoService { svc }
    }
}

impl<H: EngineIoHandler, S: Clone, T> Service<T> for MakeEngineIoService<H, S> {
    type Response = EngineIoService<H, S>;

    type Error = Infallible;

    type Future = Ready<Result<Self::Response, Self::Error>>;

    fn poll_ready(&mut self, _cx: &mut Context<'_>) -> Poll<Result<(), Self::Error>> {
        Poll::Ready(Ok(()))
    }

    fn call(&mut self, _req: T) -> Self::Future {
        ready(Ok(self.svc.clone()))
    }
}

/// A [`Service`] that always returns a 404 response and that is compatible with [`EngineIoService`].
#[derive(Debug, Clone)]
pub struct NotFoundService;
impl<ReqBody> Service<Request<ReqBody>> for NotFoundService
where
    ReqBody: http_body::Body + Send + 'static + Debug,
    <ReqBody as http_body::Body>::Error: Debug,
    <ReqBody as http_body::Body>::Data: Send,
{
    type Response = Response<ResponseBody<Empty<Bytes>>>;
    type Error = Infallible;
    type Future = Ready<Result<Response<ResponseBody<Empty<Bytes>>>, Infallible>>;

    fn poll_ready(&mut self, _: &mut Context<'_>) -> Poll<Result<(), Self::Error>> {
        Poll::Ready(Ok(()))
    }

    fn call(&mut self, _: Request<ReqBody>) -> Self::Future {
        ready(Ok(Response::builder()
            .status(404)
            .body(ResponseBody::empty_response())
            .unwrap()))
    }
}

/// The type of the transport used by the client.
#[derive(Debug, PartialEq)]
pub enum TransportType {
    Websocket,
    Polling,
}

impl FromStr for TransportType {
    type Err = Error;

    fn from_str(s: &str) -> Result<Self, Self::Err> {
        match s {
            "websocket" => Ok(TransportType::Websocket),
            "polling" => Ok(TransportType::Polling),
            _ => Err(UnknownTransport),
        }
    }
}

/// The request information extracted from the request URI.
#[derive(Debug)]
struct RequestInfo {
    /// The protocol version used by the client.
    protocol: ProtocolVersion,
    /// The socket id if present in the request.
    sid: Option<Sid>,
    /// The transport type used by the client.
    transport: TransportType,
    /// The request method.
    method: Method,
}

impl RequestInfo {
    /// Parse the request URI to extract the [`TransportType`](crate::service::TransportType) and the socket id.
<<<<<<< HEAD
    fn parse<B>(req: &Request<B>) -> Option<Self> {
        let query = req.uri().query()?;

        let protocol: ProtocolVersion = query
            .split('&')
            .find(|s| s.starts_with("EIO="))?
            .split('=')
            .nth(1)?
            .parse()
            .ok()?;
=======
    fn parse<B>(req: &Request<B>) -> Result<Self, Error> {
        let query = req.uri().query().ok_or(UnknownTransport)?;
        if !query.contains("EIO=4") {
            return Err(UnsupportedProtocolVersion);
        }
>>>>>>> 63d953fc

        let sid = query
            .split('&')
            .find(|s| s.starts_with("sid="))
            .and_then(|s| s.split('=').nth(1).map(|s1| s1.parse().ok()))
            .flatten();

        let transport: TransportType = query
            .split('&')
<<<<<<< HEAD
            .find(|s| s.starts_with("transport="))?
            .split('=')
            .nth(1)?
            .parse()
            .ok()?;

        Some(RequestInfo {
            protocol,
            sid,
            transport,
            method: req.method().clone(),
        })
=======
            .find(|s| s.starts_with("transport="))
            .and_then(|s| s.split('=').nth(1))
            .ok_or(UnknownTransport)
            .and_then(|t| t.parse())?;
        let method = req.method().clone();

        if !matches!(method, Method::GET) && sid.is_none() {
            Err(Error::BadHandshakeMethod)
        } else {
            Ok(RequestInfo {
                sid,
                transport,
                method,
            })
        }
>>>>>>> 63d953fc
    }
}

#[cfg(test)]
mod tests {
    use super::*;

    fn build_request(path: &str) -> Request<()> {
        Request::get(path).body(()).unwrap()
    }

    #[test]
    fn request_info_polling() {
        let req = build_request("http://localhost:3000/socket.io/?EIO=4&transport=polling");
        let info = RequestInfo::parse(&req).unwrap();
        assert_eq!(info.sid, None);
        assert_eq!(info.transport, TransportType::Polling);
        assert_eq!(info.method, Method::GET);
    }

    #[test]
    fn request_info_websocket() {
        let req = build_request("http://localhost:3000/socket.io/?EIO=4&transport=websocket");
        let info = RequestInfo::parse(&req).unwrap();
        assert_eq!(info.sid, None);
        assert_eq!(info.transport, TransportType::Websocket);
        assert_eq!(info.method, Method::GET);
    }

    #[test]
    fn request_info_polling_with_sid() {
        let req = build_request(
            "http://localhost:3000/socket.io/?EIO=4&transport=polling&sid=AAAAAAAAAHs",
        );
        let info = RequestInfo::parse(&req).unwrap();
        assert_eq!(info.sid, Some(123i64.into()));
        assert_eq!(info.transport, TransportType::Polling);
        assert_eq!(info.method, Method::GET);
    }

    #[test]
    fn request_info_websocket_with_sid() {
        let req = build_request(
            "http://localhost:3000/socket.io/?EIO=4&transport=websocket&sid=AAAAAAAAAHs",
        );
        let info = RequestInfo::parse(&req).unwrap();
        assert_eq!(info.sid, Some(123i64.into()));
        assert_eq!(info.transport, TransportType::Websocket);
        assert_eq!(info.method, Method::GET);
    }
    #[test]
    fn transport_unknown_err() {
        let req = build_request("http://localhost:3000/socket.io/?EIO=4&transport=grpc");
        let err = RequestInfo::parse(&req).unwrap_err();
        assert!(matches!(err, Error::UnknownTransport));
    }
    #[test]
    fn unsupported_protocol_version() {
        let req = build_request("http://localhost:3000/socket.io/?EIO=2&transport=polling");
        let err = RequestInfo::parse(&req).unwrap_err();
        assert!(matches!(err, Error::UnsupportedProtocolVersion));
    }
    #[test]
    fn bad_handshake_method() {
        let req = Request::post("http://localhost:3000/socket.io/?EIO=4&transport=polling")
            .body(())
            .unwrap();
        let err = RequestInfo::parse(&req).unwrap_err();
        assert!(matches!(err, Error::BadHandshakeMethod));
    }
}<|MERGE_RESOLUTION|>--- conflicted
+++ resolved
@@ -1,19 +1,14 @@
-<<<<<<< HEAD
-use crate::protocol::ProtocolVersion;
-use crate::sid_generator::Sid;
-=======
->>>>>>> 63d953fc
 use crate::{
     body::ResponseBody,
     config::EngineIoConfig,
     engine::EngineIo,
     errors::{
         Error,
-        Error::{UnknownTransport, UnsupportedProtocolVersion},
+        Error::{UnknownTransport},
     },
     futures::ResponseFuture,
     handler::EngineIoHandler,
-    sid_generator::Sid,
+    sid_generator::Sid, protocol::{ProtocolVersion},
 };
 use bytes::Bytes;
 use futures::future::{ready, Ready};
@@ -105,54 +100,31 @@
         if req.uri().path().starts_with(&self.engine.config.req_path) {
             let engine = self.engine.clone();
             match RequestInfo::parse(&req) {
-<<<<<<< HEAD
-                Some(RequestInfo {
+                Ok(RequestInfo {
                     protocol,
                     sid: None,
                     transport: TransportType::Polling,
                     method: Method::GET,
                 }) => ResponseFuture::ready(engine.on_open_http_req(protocol, req)),
-                Some(RequestInfo {
+                Ok(RequestInfo {
                     protocol,
                     sid: Some(sid),
                     transport: TransportType::Polling,
                     method: Method::GET,
                 }) => ResponseFuture::async_response(Box::pin(engine.on_polling_http_req(protocol, sid))),
-                Some(RequestInfo {
+                Ok(RequestInfo {
                     protocol,
                     sid: Some(sid),
                     transport: TransportType::Polling,
                     method: Method::POST,
                 }) => ResponseFuture::async_response(Box::pin(engine.on_post_http_req(protocol, sid, req))),
-                Some(RequestInfo {
+                Ok(RequestInfo {
                     protocol,
                     sid,
                     transport: TransportType::Websocket,
                     method: Method::GET,
                 }) => ResponseFuture::ready(engine.on_ws_req(protocol, sid, req)),
-=======
-                Ok(RequestInfo {
-                    sid: None,
-                    transport: TransportType::Polling,
-                    method: Method::GET,
-                }) => ResponseFuture::ready(engine.on_open_http_req(req)),
-                Ok(RequestInfo {
-                    sid: Some(sid),
-                    transport: TransportType::Polling,
-                    method: Method::GET,
-                }) => ResponseFuture::async_response(Box::pin(engine.on_polling_http_req(sid))),
-                Ok(RequestInfo {
-                    sid: Some(sid),
-                    transport: TransportType::Polling,
-                    method: Method::POST,
-                }) => ResponseFuture::async_response(Box::pin(engine.on_post_http_req(sid, req))),
-                Ok(RequestInfo {
-                    sid,
-                    transport: TransportType::Websocket,
-                    method: Method::GET,
-                }) => ResponseFuture::ready(engine.on_ws_req(sid, req)),
                 Err(e) => ResponseFuture::ready(Ok(e.into())),
->>>>>>> 63d953fc
                 _ => ResponseFuture::empty_response(400),
             }
         } else {
@@ -254,24 +226,15 @@
 
 impl RequestInfo {
     /// Parse the request URI to extract the [`TransportType`](crate::service::TransportType) and the socket id.
-<<<<<<< HEAD
-    fn parse<B>(req: &Request<B>) -> Option<Self> {
-        let query = req.uri().query()?;
+    fn parse<B>(req: &Request<B>) -> Result<Self, Error> {
+        let query = req.uri().query().ok_or(UnknownTransport)?;
 
         let protocol: ProtocolVersion = query
             .split('&')
-            .find(|s| s.starts_with("EIO="))?
-            .split('=')
-            .nth(1)?
-            .parse()
-            .ok()?;
-=======
-    fn parse<B>(req: &Request<B>) -> Result<Self, Error> {
-        let query = req.uri().query().ok_or(UnknownTransport)?;
-        if !query.contains("EIO=4") {
-            return Err(UnsupportedProtocolVersion);
-        }
->>>>>>> 63d953fc
+            .find(|s| s.starts_with("EIO="))
+            .and_then(|s| s.split('=').nth(1))
+            .ok_or(UnknownTransport)
+            .and_then(|t| t.parse())?;
 
         let sid = query
             .split('&')
@@ -281,36 +244,23 @@
 
         let transport: TransportType = query
             .split('&')
-<<<<<<< HEAD
-            .find(|s| s.starts_with("transport="))?
-            .split('=')
-            .nth(1)?
-            .parse()
-            .ok()?;
-
-        Some(RequestInfo {
-            protocol,
-            sid,
-            transport,
-            method: req.method().clone(),
-        })
-=======
             .find(|s| s.starts_with("transport="))
             .and_then(|s| s.split('=').nth(1))
             .ok_or(UnknownTransport)
             .and_then(|t| t.parse())?;
+
         let method = req.method().clone();
 
         if !matches!(method, Method::GET) && sid.is_none() {
             Err(Error::BadHandshakeMethod)
         } else {
             Ok(RequestInfo {
+                protocol,
                 sid,
                 transport,
                 method,
             })
         }
->>>>>>> 63d953fc
     }
 }
 
